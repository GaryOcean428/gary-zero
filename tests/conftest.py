"""
Test configuration and fixtures for Gary-Zero test suite.
"""

import asyncio
<<<<<<< HEAD
import sys
import os
from httpx import AsyncClient
from fastapi.testclient import TestClient
from unittest.mock import Mock, patch

# Add project root to path for imports
sys.path.insert(0, os.path.abspath(os.path.join(os.path.dirname(__file__), '..')))

# Import test environment utilities
from tests.test_environment import (
    get_test_environment, 
    mock_openai_api,
    mock_anthropic_api, 
    mock_e2b_api,
    mock_searxng_api,
    mock_vector_db,
    mock_database_session,
    temp_test_files,
    mock_performance_metrics,
    mock_agents,
    performance_tracker,
    security_test_helper
)

# Mock imports that might not be available in test environment
try:
    from main import app
except ImportError:
    # Create a mock app if main cannot be imported
    from fastapi import FastAPI
    app = FastAPI()
    app.title = "Gary-Zero Test App"

try:
    from models.registry import get_registry
except ImportError:
    # Mock registry if not available
    def get_registry():
        mock_registry = Mock()
        mock_registry.get_available_models = Mock(return_value=[])
        return mock_registry

try:
    from security.validator import SecureCodeValidator
except ImportError:
    # Mock security validator
    class SecureCodeValidator:
        def validate_code(self, request):
            mock_result = Mock()
            mock_result.is_valid = True
            mock_result.errors = []
            mock_result.blocked_items = []
            return mock_result

=======

import pytest
from fastapi.testclient import TestClient
from httpx import AsyncClient

from main import app
from models.registry import get_registry
from security.validator import SecureCodeValidator
>>>>>>> c13c9c03


@pytest.fixture(scope="session")
def event_loop():
    """Create an instance of the default event loop for the test session."""
    loop = asyncio.new_event_loop()
    yield loop
    loop.close()


@pytest.fixture
def test_client():
    """Create a test client for the FastAPI app."""
    with TestClient(app) as client:
        yield client


@pytest.fixture
async def async_client():
    """Create an async test client for the FastAPI app."""
    from httpx import ASGITransport
    transport = ASGITransport(app=app)
    async with AsyncClient(transport=transport, base_url="http://test") as client:
        yield client


@pytest.fixture
def model_registry():
    """Get the model registry for testing."""
    return get_registry()


@pytest.fixture
def code_validator():
    """Create a code validator for testing."""
    return SecureCodeValidator()


@pytest.fixture
def sample_safe_code():
    """Sample safe code for testing."""
    return '''
import math
import json

def calculate_fibonacci(n):
    """Calculate fibonacci number."""
    if n <= 1:
        return n
    return calculate_fibonacci(n-1) + calculate_fibonacci(n-2)

result = calculate_fibonacci(10)
print(f"Fibonacci(10) = {result}")
'''


@pytest.fixture
def sample_unsafe_code():
    """Sample unsafe code for testing."""
    return '''
import os
import subprocess

# Dangerous operations
os.system("rm -rf /")
subprocess.call(["curl", "http://malicious-site.com"])
exec("malicious_code")
eval("dangerous_expression")
'''


@pytest.fixture
def sample_websocket_message():
    """Sample WebSocket message for testing."""
    return {
        "message": "Hello, AI agent!",
        "agent_id": "test-agent-001",
        "context": {"task": "test", "priority": "high"}
    }


@pytest.fixture(scope="session", autouse=True)
def setup_test_environment():
    """Set up test environment automatically for all tests."""
    test_env = get_test_environment()
    
    # Patch external dependencies that might not be available
    with patch.dict(os.environ, test_env.test_config):
        yield test_env
    
    # Cleanup after all tests
    test_env.cleanup()


@pytest.fixture
def mock_external_apis(test_environment):
    """Mock all external APIs for testing."""
    apis = {
        'openai': test_environment.create_mock_api_service('openai'),
        'anthropic': test_environment.create_mock_api_service('anthropic'),
        'e2b': test_environment.create_mock_api_service('e2b'),
        'searxng': test_environment.create_mock_api_service('searxng'),
        'vector_db': test_environment.create_mock_api_service('vector_db')
    }
    return apis


@pytest.fixture
def isolated_test_environment(test_environment):
    """Create an isolated test environment for tests that modify state."""
    # Create a copy of the test environment for isolation
    isolated_env = get_test_environment()
    yield isolated_env
    # Reset any changes after the test
    isolated_env.cleanup()


# Performance testing fixtures
@pytest.fixture
def benchmark_config():
    """Configuration for benchmark tests."""
    return {
        "min_rounds": 5,
        "max_time": 10.0,
        "warmup_rounds": 2,
        "disable_gc": False,
        "timer": "time.perf_counter"
    }


# Security testing fixtures  
@pytest.fixture
def malicious_code_samples(security_test_helper):
    """Get malicious code samples for security testing."""
    return security_test_helper.create_malicious_code_samples()


@pytest.fixture
def safe_code_samples(security_test_helper):
    """Get safe code samples for security testing."""
    return security_test_helper.create_safe_code_samples()


# Data generation fixtures
@pytest.fixture
def test_message_data():
    """Generate test message data."""
    from tests.test_environment import generate_test_message_data
    return generate_test_message_data(count=20)


@pytest.fixture
def performance_test_data():
    """Generate performance test data."""
    from tests.test_environment import generate_performance_test_data
    return generate_performance_test_data(metric_count=500)


# Database testing fixtures
@pytest.fixture
def clean_database():
    """Provide a clean database state for testing."""
    # This would typically reset the test database
    # For now, we'll use a mock
    mock_db = Mock()
    mock_db.reset = Mock()
    mock_db.reset()
    yield mock_db


# File system testing fixtures
@pytest.fixture
def temp_workspace(temp_test_files):
    """Create a temporary workspace for file operations."""
    workspace_files = {
        "test_data.json": '{"test": "data", "numbers": [1, 2, 3]}',
        "test_script.py": 'print("Hello from test script")',
        "config.yaml": 'setting1: value1\nsetting2: value2',
        "data/sample.csv": 'id,name,value\n1,test,100\n2,demo,200',
    }
    
    file_paths = temp_test_files(workspace_files)
    yield file_paths


# Network testing fixtures
@pytest.fixture
def mock_network_responses():
    """Mock network responses for testing."""
    responses = {
        "api_success": {
            "status_code": 200,
            "json": {"status": "success", "data": {"result": "test_result"}},
            "headers": {"Content-Type": "application/json"}
        },
        "api_error": {
            "status_code": 500,
            "json": {"error": "Internal server error"},
            "headers": {"Content-Type": "application/json"}
        },
        "api_timeout": {
            "status_code": 408,
            "json": {"error": "Request timeout"},
            "headers": {"Content-Type": "application/json"}
        }
    }
    return responses


# Agent testing fixtures
@pytest.fixture
def multi_agent_setup(mock_agents):
    """Set up multiple agents for coordination testing."""
    coordinator = Mock()
    coordinator.agents = mock_agents
    coordinator.register_agent = Mock()
    coordinator.discover_agents = Mock(return_value={
        agent_id: agent.capabilities 
        for agent_id, agent in mock_agents.items()
    })
    return coordinator


# Plugin testing fixtures
@pytest.fixture
def mock_plugin_system():
    """Mock plugin system for testing."""
    plugin_system = Mock()
    plugin_system.loaded_plugins = {}
    plugin_system.available_plugins = {
        "test_plugin": {
            "name": "test_plugin",
            "version": "1.0.0",
            "capabilities": ["test_capability"],
            "status": "available"
        }
    }
    
    async def mock_load_plugin(name):
        if name in plugin_system.available_plugins:
            plugin_system.loaded_plugins[name] = plugin_system.available_plugins[name].copy()
            plugin_system.loaded_plugins[name]["status"] = "loaded"
            return True
        return False
    
    plugin_system.load_plugin = mock_load_plugin
    return plugin_system


# Configuration for different test markers
def pytest_collection_modifyitems(config, items):
    """Modify test collection to add markers automatically."""
    for item in items:
        # Add slow marker to tests that take longer than normal
        if "performance" in item.nodeid or "benchmark" in item.nodeid:
            item.add_marker(pytest.mark.slow)
        
        # Add integration marker to tests in integration directory
        if "integration" in item.nodeid:
            item.add_marker(pytest.mark.integration)
        
        # Add unit marker to tests in unit directory
        if "unit" in item.nodeid:
            item.add_marker(pytest.mark.unit)
        
        # Add e2e marker to tests in e2e directory
        if "e2e" in item.nodeid:
            item.add_marker(pytest.mark.e2e)
        
        # Add mock_external marker to tests that use mock APIs
        if any(fixture in item.fixturenames for fixture in [
            'mock_openai_api', 'mock_anthropic_api', 'mock_e2b_api', 
            'mock_searxng_api', 'mock_vector_db', 'mock_external_apis'
        ]):
            item.add_marker(pytest.mark.mock_external)


# Cleanup fixtures
@pytest.fixture(autouse=True)
def cleanup_after_test():
    """Clean up after each test."""
    yield
    # Perform any necessary cleanup
    import gc
    gc.collect()


# Skip markers for CI environment
def pytest_runtest_setup(item):
    """Set up individual test runs."""
    # Skip certain tests in CI if needed
    if "CI" in os.environ:
        if item.get_closest_marker("skip_in_ci"):
            pytest.skip("Skipped in CI environment")
        
        # Reduce test complexity in CI
        if item.get_closest_marker("performance"):
            # Set shorter timeouts for performance tests in CI
            item.config.option.benchmark_timeout = 5.0<|MERGE_RESOLUTION|>--- conflicted
+++ resolved
@@ -1,9 +1,7 @@
 """
 Test configuration and fixtures for Gary-Zero test suite.
 """
-
 import asyncio
-<<<<<<< HEAD
 import sys
 import os
 from httpx import AsyncClient
@@ -59,79 +57,51 @@
             mock_result.blocked_items = []
             return mock_result
 
-=======
-
-import pytest
-from fastapi.testclient import TestClient
-from httpx import AsyncClient
-
-from main import app
-from models.registry import get_registry
-from security.validator import SecureCodeValidator
->>>>>>> c13c9c03
-
-
 @pytest.fixture(scope="session")
 def event_loop():
-    """Create an instance of the default event loop for the test session."""
     loop = asyncio.new_event_loop()
     yield loop
     loop.close()
 
-
 @pytest.fixture
 def test_client():
-    """Create a test client for the FastAPI app."""
     with TestClient(app) as client:
         yield client
 
-
 @pytest.fixture
 async def async_client():
-    """Create an async test client for the FastAPI app."""
     from httpx import ASGITransport
     transport = ASGITransport(app=app)
     async with AsyncClient(transport=transport, base_url="http://test") as client:
         yield client
 
-
 @pytest.fixture
 def model_registry():
-    """Get the model registry for testing."""
     return get_registry()
-
 
 @pytest.fixture
 def code_validator():
-    """Create a code validator for testing."""
     return SecureCodeValidator()
-
 
 @pytest.fixture
 def sample_safe_code():
-    """Sample safe code for testing."""
     return '''
 import math
 import json
-
 def calculate_fibonacci(n):
     """Calculate fibonacci number."""
     if n <= 1:
         return n
     return calculate_fibonacci(n-1) + calculate_fibonacci(n-2)
-
 result = calculate_fibonacci(10)
 print(f"Fibonacci(10) = {result}")
 '''
 
-
 @pytest.fixture
 def sample_unsafe_code():
-    """Sample unsafe code for testing."""
     return '''
 import os
 import subprocess
-
 # Dangerous operations
 os.system("rm -rf /")
 subprocess.call(["curl", "http://malicious-site.com"])
@@ -139,33 +109,8 @@
 eval("dangerous_expression")
 '''
 
-
-@pytest.fixture
-def sample_websocket_message():
-    """Sample WebSocket message for testing."""
-    return {
-        "message": "Hello, AI agent!",
-        "agent_id": "test-agent-001",
-        "context": {"task": "test", "priority": "high"}
-    }
-
-
-@pytest.fixture(scope="session", autouse=True)
-def setup_test_environment():
-    """Set up test environment automatically for all tests."""
-    test_env = get_test_environment()
-    
-    # Patch external dependencies that might not be available
-    with patch.dict(os.environ, test_env.test_config):
-        yield test_env
-    
-    # Cleanup after all tests
-    test_env.cleanup()
-
-
 @pytest.fixture
 def mock_external_apis(test_environment):
-    """Mock all external APIs for testing."""
     apis = {
         'openai': test_environment.create_mock_api_service('openai'),
         'anthropic': test_environment.create_mock_api_service('anthropic'),
@@ -175,113 +120,13 @@
     }
     return apis
 
-
-@pytest.fixture
-def isolated_test_environment(test_environment):
-    """Create an isolated test environment for tests that modify state."""
-    # Create a copy of the test environment for isolation
-    isolated_env = get_test_environment()
-    yield isolated_env
-    # Reset any changes after the test
-    isolated_env.cleanup()
-
-
-# Performance testing fixtures
-@pytest.fixture
-def benchmark_config():
-    """Configuration for benchmark tests."""
-    return {
-        "min_rounds": 5,
-        "max_time": 10.0,
-        "warmup_rounds": 2,
-        "disable_gc": False,
-        "timer": "time.perf_counter"
-    }
-
-
-# Security testing fixtures  
-@pytest.fixture
-def malicious_code_samples(security_test_helper):
-    """Get malicious code samples for security testing."""
-    return security_test_helper.create_malicious_code_samples()
-
-
-@pytest.fixture
-def safe_code_samples(security_test_helper):
-    """Get safe code samples for security testing."""
-    return security_test_helper.create_safe_code_samples()
-
-
-# Data generation fixtures
-@pytest.fixture
-def test_message_data():
-    """Generate test message data."""
-    from tests.test_environment import generate_test_message_data
-    return generate_test_message_data(count=20)
-
-
 @pytest.fixture
 def performance_test_data():
-    """Generate performance test data."""
     from tests.test_environment import generate_performance_test_data
     return generate_performance_test_data(metric_count=500)
 
-
-# Database testing fixtures
-@pytest.fixture
-def clean_database():
-    """Provide a clean database state for testing."""
-    # This would typically reset the test database
-    # For now, we'll use a mock
-    mock_db = Mock()
-    mock_db.reset = Mock()
-    mock_db.reset()
-    yield mock_db
-
-
-# File system testing fixtures
-@pytest.fixture
-def temp_workspace(temp_test_files):
-    """Create a temporary workspace for file operations."""
-    workspace_files = {
-        "test_data.json": '{"test": "data", "numbers": [1, 2, 3]}',
-        "test_script.py": 'print("Hello from test script")',
-        "config.yaml": 'setting1: value1\nsetting2: value2',
-        "data/sample.csv": 'id,name,value\n1,test,100\n2,demo,200',
-    }
-    
-    file_paths = temp_test_files(workspace_files)
-    yield file_paths
-
-
-# Network testing fixtures
-@pytest.fixture
-def mock_network_responses():
-    """Mock network responses for testing."""
-    responses = {
-        "api_success": {
-            "status_code": 200,
-            "json": {"status": "success", "data": {"result": "test_result"}},
-            "headers": {"Content-Type": "application/json"}
-        },
-        "api_error": {
-            "status_code": 500,
-            "json": {"error": "Internal server error"},
-            "headers": {"Content-Type": "application/json"}
-        },
-        "api_timeout": {
-            "status_code": 408,
-            "json": {"error": "Request timeout"},
-            "headers": {"Content-Type": "application/json"}
-        }
-    }
-    return responses
-
-
-# Agent testing fixtures
 @pytest.fixture
 def multi_agent_setup(mock_agents):
-    """Set up multiple agents for coordination testing."""
     coordinator = Mock()
     coordinator.agents = mock_agents
     coordinator.register_agent = Mock()
@@ -291,80 +136,18 @@
     })
     return coordinator
 
-
-# Plugin testing fixtures
-@pytest.fixture
-def mock_plugin_system():
-    """Mock plugin system for testing."""
-    plugin_system = Mock()
-    plugin_system.loaded_plugins = {}
-    plugin_system.available_plugins = {
-        "test_plugin": {
-            "name": "test_plugin",
-            "version": "1.0.0",
-            "capabilities": ["test_capability"],
-            "status": "available"
-        }
-    }
-    
-    async def mock_load_plugin(name):
-        if name in plugin_system.available_plugins:
-            plugin_system.loaded_plugins[name] = plugin_system.available_plugins[name].copy()
-            plugin_system.loaded_plugins[name]["status"] = "loaded"
-            return True
-        return False
-    
-    plugin_system.load_plugin = mock_load_plugin
-    return plugin_system
-
-
-# Configuration for different test markers
 def pytest_collection_modifyitems(config, items):
-    """Modify test collection to add markers automatically."""
     for item in items:
-        # Add slow marker to tests that take longer than normal
         if "performance" in item.nodeid or "benchmark" in item.nodeid:
             item.add_marker(pytest.mark.slow)
-        
-        # Add integration marker to tests in integration directory
         if "integration" in item.nodeid:
             item.add_marker(pytest.mark.integration)
-        
-        # Add unit marker to tests in unit directory
         if "unit" in item.nodeid:
             item.add_marker(pytest.mark.unit)
-        
-        # Add e2e marker to tests in e2e directory
         if "e2e" in item.nodeid:
             item.add_marker(pytest.mark.e2e)
-        
-        # Add mock_external marker to tests that use mock APIs
         if any(fixture in item.fixturenames for fixture in [
             'mock_openai_api', 'mock_anthropic_api', 'mock_e2b_api', 
             'mock_searxng_api', 'mock_vector_db', 'mock_external_apis'
         ]):
-            item.add_marker(pytest.mark.mock_external)
-
-
-# Cleanup fixtures
-@pytest.fixture(autouse=True)
-def cleanup_after_test():
-    """Clean up after each test."""
-    yield
-    # Perform any necessary cleanup
-    import gc
-    gc.collect()
-
-
-# Skip markers for CI environment
-def pytest_runtest_setup(item):
-    """Set up individual test runs."""
-    # Skip certain tests in CI if needed
-    if "CI" in os.environ:
-        if item.get_closest_marker("skip_in_ci"):
-            pytest.skip("Skipped in CI environment")
-        
-        # Reduce test complexity in CI
-        if item.get_closest_marker("performance"):
-            # Set shorter timeouts for performance tests in CI
-            item.config.option.benchmark_timeout = 5.0+            item.add_marker(pytest.mark.mock_external)