--- conflicted
+++ resolved
@@ -212,10 +212,8 @@
 @requires_auth
 async def serve_index():
     """Serve the main index.html file."""
-<<<<<<< HEAD
     from framework.helpers.template_helper import render_index_html
     return render_index_html()
-=======
     gitinfo = None
     try:
         gitinfo = git.get_git_info()
@@ -251,7 +249,6 @@
         version_time=gitinfo["commit_time"],
         feature_flags_config=js_config,
     )
->>>>>>> 71228e7f
 
 
 # handle privacy policy page
