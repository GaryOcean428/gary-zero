--- conflicted
+++ resolved
@@ -108,7 +108,6 @@
     rfc_password: str
     rfc_auto_docker: bool
 
-<<<<<<< HEAD
     # OpenAI Codex CLI settings
     codex_cli_enabled: bool
     codex_cli_path: str
@@ -120,7 +119,7 @@
     gemini_cli_path: str
     gemini_cli_approval_mode: str
     gemini_cli_auto_install: bool
-=======
+      
     # Anthropic Computer Use settings
     computer_use_enabled: bool
     computer_use_require_approval: bool
@@ -132,7 +131,6 @@
     claude_code_max_file_size: int
     claude_code_enable_git_ops: bool
     claude_code_enable_terminal: bool
->>>>>>> 5e46c5c4
 
 
 # Default settings values that can be used across modules
@@ -207,29 +205,31 @@
     "rfc_auto_docker": True,
     "rfc_port_http": 8000,
     "rfc_port_ssh": 22,
-<<<<<<< HEAD
+  
     # OpenAI Codex CLI settings
     "codex_cli_enabled": False,
     "codex_cli_path": "codex",
     "codex_cli_approval_mode": "suggest",
     "codex_cli_auto_install": True,
+  
     # Google Gemini CLI settings
     "gemini_cli_enabled": False,
     "gemini_cli_path": "gemini",
     "gemini_cli_approval_mode": "suggest", 
     "gemini_cli_auto_install": True,
-=======
+  
     # Anthropic Computer Use settings
-    "computer_use_enabled": False,
-    "computer_use_require_approval": True,
+    "computer_use_enabled": True,
+    "computer_use_require_approval": False,
     "computer_use_screenshot_interval": 1.0,
     "computer_use_max_actions_per_session": 50,
+  
     # Claude Code settings
-    "claude_code_enabled": False,
+    "claude_code_enabled": True,
     "claude_code_max_file_size": 1048576,  # 1MB
     "claude_code_enable_git_ops": True,
     "claude_code_enable_terminal": True,
->>>>>>> 5e46c5c4
+
     # API Keys (initially empty dict)
     "api_keys": {},
 }