--- conflicted
+++ resolved
@@ -7,15 +7,23 @@
 """
 import asyncio
 import logging
-<<<<<<< HEAD
-=======
 from datetime import datetime, timezone, timedelta
-from typing import Dict, List, Optional, Any, Union, Callable
->>>>>>> e07cc589
 import time
-from typing import Any
-
-<<<<<<< HEAD
+from typing import Dict, List, Optional, Any, Union
+
+# Hierarchical planning imports
+from framework.helpers.hierarchical_planner import (
+    HierarchicalPlanner,
+    HierarchicalPlan,
+    Subtask,
+    SubtaskStatus,
+    PlanStatus
+)
+from framework.helpers.plan_evaluation import EvaluationLoop
+from framework.helpers.planner_config import PlannerSettings
+from framework.helpers.task_models import PlannedTask, TaskPlan, TaskState
+
+# Async orchestration & scheduling imports (Copilot preferred)
 from framework.helpers.async_orchestrator import (
     AsyncTaskOrchestrator,
     get_orchestrator,
@@ -28,25 +36,7 @@
 from framework.helpers.task_management import TaskScheduler as BaseTaskScheduler
 from framework.helpers.task_manager import Task as ManagedTask
 from framework.helpers.task_manager import TaskCategory, TaskStatus
-from framework.helpers.task_models import AdHocTask, PlannedTask, ScheduledTask, Task, TaskState
-=======
-# Imports for both hierarchical planning and async orchestration
-from framework.helpers.hierarchical_planner import (
-    HierarchicalPlanner,
-    HierarchicalPlan,
-    Subtask,
-    SubtaskStatus,
-    PlanStatus
-)
-from framework.helpers.plan_evaluation import EvaluationLoop, EvaluationCriteria
-from framework.helpers.planner_config import PlannerSettings
-from framework.helpers.task_models import PlannedTask, TaskPlan, TaskState
-
-from framework.helpers.task_management import TaskScheduler as BaseTaskScheduler
-from framework.helpers.task_manager import TaskManager, TaskStatus, TaskCategory, Task as ManagedTask
-from framework.helpers.async_orchestrator import AsyncTaskOrchestrator, get_orchestrator, OrchestrationTask
-from framework.helpers.orchestration_config import get_orchestration_config, is_orchestration_enabled, should_use_sync_fallback
->>>>>>> e07cc589
+
 from framework.performance.monitor import get_performance_monitor
 
 logger = logging.getLogger(__name__)
@@ -265,24 +255,13 @@
     - Performance-adaptive scheduling
     - Multi-agent coordination
     """
-<<<<<<< HEAD
-
-=======
->>>>>>> e07cc589
     def __init__(self):
         super().__init__()
-        self._orchestrator: AsyncTaskOrchestrator | None = None
+        self._orchestrator: Optional[AsyncTaskOrchestrator] = None
         self._async_enabled = False
         self._initialization_lock = asyncio.Lock() if asyncio.get_event_loop().is_running() else None
-<<<<<<< HEAD
-        self._pending_async_tasks: dict[str, dict[str, Any]] = {}
-        self._task_mapping: dict[str, str] = {}  # scheduler task id -> orchestration task id
-
-        # Performance tracking
-=======
         self._pending_async_tasks: Dict[str, Dict[str, Any]] = {}
-        self._task_mapping: Dict[str, str] = {}
->>>>>>> e07cc589
+        self._task_mapping: Dict[str, str] = {}  # scheduler task id -> orchestration task id
         self._performance_monitor = get_performance_monitor()
         self._execution_stats = {
             'sync_executions': 0,
@@ -291,44 +270,23 @@
             'fallbacks_to_sync': 0,
             'total_time_saved': 0.0
         }
-<<<<<<< HEAD
-
-=======
->>>>>>> e07cc589
         logger.info("EnhancedTaskScheduler initialized")
 
     async def initialize_async_mode(self):
         if self._async_enabled:
             return
-<<<<<<< HEAD
-
-        config = get_orchestration_config()
-
-        if not config.enabled:
-            logger.info("Async orchestration disabled by configuration")
-            return
-
-=======
         config = get_orchestration_config()
         if not config.enabled:
             logger.info("Async orchestration disabled by configuration")
             return
->>>>>>> e07cc589
         try:
             self._orchestrator = await get_orchestrator(
                 max_concurrent_tasks=config.max_concurrent_tasks,
                 default_task_timeout=config.default_task_timeout_seconds,
                 enable_performance_monitoring=config.enable_performance_monitoring
             )
-<<<<<<< HEAD
-
             self._async_enabled = True
             logger.info("Async orchestration mode initialized")
-
-=======
-            self._async_enabled = True
-            logger.info("Async orchestration mode initialized")
->>>>>>> e07cc589
         except Exception as e:
             logger.error(f"Failed to initialize async mode: {e}")
             if should_use_sync_fallback():
@@ -336,16 +294,7 @@
             else:
                 raise
 
-<<<<<<< HEAD
-    async def enhanced_tick(self) -> dict[str, Any]:
-        """
-        Enhanced tick method with async orchestration support.
-        
-        Returns metrics about the tick execution.
-        """
-=======
     async def enhanced_tick(self) -> Dict[str, Any]:
->>>>>>> e07cc589
         start_time = time.time()
         execution_info = {
             'mode': 'sync',
@@ -354,56 +303,28 @@
             'errors': [],
             'execution_time': 0.0
         }
-<<<<<<< HEAD
-
-=======
->>>>>>> e07cc589
         try:
             if is_orchestration_enabled() and not should_use_sync_fallback():
                 if not self._async_enabled:
                     await self.initialize_async_mode()
-<<<<<<< HEAD
-
-=======
->>>>>>> e07cc589
                 if self._async_enabled:
                     execution_info = await self._async_tick()
                 else:
                     execution_info = await self._sync_tick()
             else:
                 execution_info = await self._sync_tick()
-<<<<<<< HEAD
-
         except Exception as e:
             logger.error(f"Error in enhanced tick: {e}")
             execution_info['errors'].append(str(e))
-
-            # Fallback to sync if enabled
-=======
-        except Exception as e:
-            logger.error(f"Error in enhanced tick: {e}")
-            execution_info['errors'].append(str(e))
->>>>>>> e07cc589
             if should_use_sync_fallback() and execution_info['mode'] != 'sync':
                 logger.info("Falling back to sync mode due to error")
                 execution_info = await self._sync_tick()
                 self._execution_stats['fallbacks_to_sync'] += 1
-<<<<<<< HEAD
-
-        finally:
-            execution_info['execution_time'] = time.time() - start_time
-
-        return execution_info
-
-    async def _async_tick(self) -> dict[str, Any]:
-        """Process due tasks using async orchestration."""
-=======
         finally:
             execution_info['execution_time'] = time.time() - start_time
         return execution_info
 
     async def _async_tick(self) -> Dict[str, Any]:
->>>>>>> e07cc589
         execution_info = {
             'mode': 'async',
             'tasks_processed': 0,
@@ -411,23 +332,6 @@
             'errors': [],
             'execution_time': 0.0
         }
-<<<<<<< HEAD
-
-        if not self._orchestrator:
-            raise RuntimeError("Async orchestrator not initialized")
-
-        # Get due tasks
-        due_tasks = self._tasks.get_due_tasks()
-
-        if not due_tasks:
-            return execution_info
-
-        # Group tasks for potential concurrent execution
-        task_groups = self._group_tasks_for_execution(due_tasks)
-
-        concurrent_submissions = []
-
-=======
         if not self._orchestrator:
             raise RuntimeError("Async orchestrator not initialized")
         due_tasks = self._tasks.get_due_tasks()
@@ -435,16 +339,10 @@
             return execution_info
         task_groups = self._group_tasks_for_execution(due_tasks)
         concurrent_submissions = []
->>>>>>> e07cc589
         for group in task_groups:
             for task in group:
                 try:
                     managed_task = self._convert_to_managed_task(task)
-<<<<<<< HEAD
-
-                    # Submit to orchestrator
-=======
->>>>>>> e07cc589
                     orchestration_task_id = await self._orchestrator.submit_task(
                         managed_task,
                         dependencies=self._get_task_dependencies(task),
@@ -452,46 +350,14 @@
                         timeout_seconds=self._get_task_timeout(task),
                         assigned_agent=self._get_task_agent(task)
                     )
-<<<<<<< HEAD
-
-                    # Track mapping
-                    self._task_mapping[task.uuid] = orchestration_task_id
-
-                    # Create monitoring coroutine
-                    monitor_coro = self._monitor_async_task(task, orchestration_task_id)
-                    concurrent_submissions.append(monitor_coro)
-
-                    execution_info['tasks_processed'] += 1
-
-=======
                     self._task_mapping[task.uuid] = orchestration_task_id
                     monitor_coro = self._monitor_async_task(task, orchestration_task_id)
                     concurrent_submissions.append(monitor_coro)
                     execution_info['tasks_processed'] += 1
->>>>>>> e07cc589
                 except Exception as e:
                     error_msg = f"Failed to submit task {task.name}: {e}"
                     logger.error(error_msg)
                     execution_info['errors'].append(error_msg)
-<<<<<<< HEAD
-
-        # Wait for all submissions to complete monitoring setup
-        if concurrent_submissions:
-            execution_info['concurrent_tasks'] = len(concurrent_submissions)
-
-            # Start all monitoring tasks but don't wait for completion
-            # (they will handle task lifecycle independently)
-            for coro in concurrent_submissions:
-                asyncio.create_task(coro)
-
-            self._execution_stats['async_executions'] += 1
-            self._execution_stats['concurrent_executions'] += execution_info['concurrent_tasks']
-
-        return execution_info
-
-    async def _sync_tick(self) -> dict[str, Any]:
-        """Process due tasks using original sync method."""
-=======
         if concurrent_submissions:
             execution_info['concurrent_tasks'] = len(concurrent_submissions)
             for coro in concurrent_submissions:
@@ -501,7 +367,6 @@
         return execution_info
 
     async def _sync_tick(self) -> Dict[str, Any]:
->>>>>>> e07cc589
         execution_info = {
             'mode': 'sync',
             'tasks_processed': 0,
@@ -509,103 +374,32 @@
             'errors': [],
             'execution_time': 0.0
         }
-<<<<<<< HEAD
-
-        # Call parent tick method
-        await super().tick()
-
-        # Count processed tasks (approximation)
-        due_tasks = self._tasks.get_due_tasks()
-        execution_info['tasks_processed'] = len(due_tasks)
-
-        self._execution_stats['sync_executions'] += 1
-
-        return execution_info
-
-    async def _monitor_async_task(self, scheduler_task: Task, orchestration_task_id: str):
-        """Monitor an async task and update scheduler task state."""
-=======
         await super().tick()
         due_tasks = self._tasks.get_due_tasks()
         execution_info['tasks_processed'] = len(due_tasks)
         self._execution_stats['sync_executions'] += 1
         return execution_info
 
-    async def _monitor_async_task(self, scheduler_task, orchestration_task_id: str):
->>>>>>> e07cc589
+    async def _monitor_async_task(self, scheduler_task: Any, orchestration_task_id: str):
         try:
             result = await self._orchestrator.wait_for_task(orchestration_task_id)
-<<<<<<< HEAD
-
-            # Update scheduler task
-=======
->>>>>>> e07cc589
             self.update_task(
                 scheduler_task.uuid,
                 state=TaskState.FINISHED,
                 last_result=str(result) if result else "Completed"
             )
-<<<<<<< HEAD
-
-            # Call success hook
-            await scheduler_task.on_success(str(result) if result else "Completed")
-
-        except Exception as e:
-            error_msg = str(e)
-            logger.error(f"Async task {scheduler_task.name} failed: {error_msg}")
-
-            # Update scheduler task
-=======
             await scheduler_task.on_success(str(result) if result else "Completed")
         except Exception as e:
             error_msg = str(e)
             logger.error(f"Async task {scheduler_task.name} failed: {error_msg}")
->>>>>>> e07cc589
             self.update_task(
                 scheduler_task.uuid,
                 state=TaskState.FINISHED,
                 last_result=f"Error: {error_msg}"
             )
-<<<<<<< HEAD
-
-            # Call error hook
             await scheduler_task.on_error(error_msg)
-
-=======
-            await scheduler_task.on_error(error_msg)
->>>>>>> e07cc589
         finally:
             await scheduler_task.on_finish()
-<<<<<<< HEAD
-
-            # Clean up mapping
-            self._task_mapping.pop(scheduler_task.uuid, None)
-
-    def _group_tasks_for_execution(self, tasks: list[Task]) -> list[list[Task]]:
-        """Group tasks that can be executed concurrently."""
-        # Simple implementation - could be enhanced with dependency analysis
-        config = get_orchestration_config()
-        max_group_size = min(config.max_concurrent_tasks, len(tasks))
-
-        groups = []
-        current_group = []
-
-        for task in tasks:
-            current_group.append(task)
-
-            if len(current_group) >= max_group_size:
-                groups.append(current_group)
-                current_group = []
-
-        if current_group:
-            groups.append(current_group)
-
-        return groups
-
-    def _convert_to_managed_task(self, scheduler_task: Task) -> ManagedTask:
-        """Convert a scheduler task to a managed task."""
-        # Map task categories
-=======
             self._task_mapping.pop(scheduler_task.uuid, None)
 
     def _group_tasks_for_execution(self, tasks: List[Any]) -> List[List[Any]]:
@@ -623,7 +417,6 @@
         return groups
 
     def _convert_to_managed_task(self, scheduler_task: Any) -> ManagedTask:
->>>>>>> e07cc589
         category_mapping = {
             'system': TaskCategory.SYSTEM,
             'analysis': TaskCategory.ANALYSIS,
@@ -632,11 +425,6 @@
             'creative': TaskCategory.CREATIVE,
             'communication': TaskCategory.COMMUNICATION
         }
-<<<<<<< HEAD
-
-        # Infer category from task properties
-=======
->>>>>>> e07cc589
         category = TaskCategory.OTHER
         if hasattr(scheduler_task, 'prompt'):
             prompt_lower = scheduler_task.prompt.lower()
@@ -644,11 +432,6 @@
                 if keyword in prompt_lower:
                     category = cat
                     break
-<<<<<<< HEAD
-
-        # Create managed task
-=======
->>>>>>> e07cc589
         managed_task = ManagedTask(
             id=scheduler_task.uuid,
             title=scheduler_task.name,
@@ -657,154 +440,95 @@
             status=TaskStatus.PENDING,
             created_at=scheduler_task.created_at
         )
-<<<<<<< HEAD
-
         return managed_task
 
-    def _get_task_dependencies(self, task: Task) -> list[str]:
-        """Extract task dependencies."""
+    def _get_task_dependencies(self, task: Any) -> List[str]:
         # For now, no explicit dependencies in scheduler tasks
-        # This could be enhanced to analyze task content or use explicit dependency fields
         return []
 
-    def _get_task_priority(self, task: Task) -> int:
-        """Get task priority."""
+    def _get_task_priority(self, task: Any) -> int:
         # Default priority, could be enhanced with task-specific priority logic
         return 0
 
-    def _get_task_timeout(self, task: Task) -> float | None:
-        """Get task timeout."""
+    def _get_task_timeout(self, task: Any) -> Optional[float]:
         config = get_orchestration_config()
         return config.default_task_timeout_seconds
 
-    def _get_task_agent(self, task: Task) -> str | None:
-        """Get assigned agent for task."""
+    def _get_task_agent(self, task: Any) -> Optional[str]:
         # Could be extracted from task context or configuration
         return None
 
     async def submit_async_task(self,
-                               task: ScheduledTask | AdHocTask | PlannedTask,
-                               dependencies: list[str] | None = None,
+                               task: Any,
+                               dependencies: Optional[List[str]] = None,
                                priority: int = 0,
-                               assigned_agent: str | None = None) -> str:
-        """
-        Submit a task for async execution with orchestration.
-        
-        Args:
-            task: The task to execute
-            dependencies: List of task IDs this task depends on
-            priority: Task priority
-            assigned_agent: Specific agent assignment
-            
-        Returns:
-            Orchestration task ID for tracking
-        """
+                               assigned_agent: Optional[str] = None) -> str:
         if not self._async_enabled:
             await self.initialize_async_mode()
-
         if not self._orchestrator:
             raise RuntimeError("Async orchestration not available")
-
-        # Convert to managed task
         managed_task = self._convert_to_managed_task(task)
-
-        # Submit to orchestrator
         orchestration_task_id = await self._orchestrator.submit_task(
             managed_task,
             dependencies=dependencies,
             priority=priority,
             assigned_agent=assigned_agent
         )
-
-        # Track mapping
         self._task_mapping[task.uuid] = orchestration_task_id
-
-        # Add to scheduler
         self.add_task(task)
-
-        # Start monitoring
         asyncio.create_task(self._monitor_async_task(task, orchestration_task_id))
-
         logger.info(f"Submitted async task {task.name} with orchestration ID {orchestration_task_id}")
-
         return orchestration_task_id
 
-    async def wait_for_async_task(self, task_uuid: str, timeout: float | None = None) -> Any:
-        """Wait for an async task to complete."""
+    async def wait_for_async_task(self, task_uuid: str, timeout: Optional[float] = None) -> Any:
         orchestration_task_id = self._task_mapping.get(task_uuid)
-
         if not orchestration_task_id:
             raise ValueError(f"No async task found for UUID {task_uuid}")
-
         if not self._orchestrator:
             raise RuntimeError("Async orchestration not available")
-
         return await self._orchestrator.wait_for_task(orchestration_task_id, timeout)
 
     async def cancel_async_task(self, task_uuid: str) -> bool:
-        """Cancel an async task."""
         orchestration_task_id = self._task_mapping.get(task_uuid)
-
-        if not orchestration_task_id:
+        if not orchestration_task_id or not self._orchestrator:
             return False
-
-        if not self._orchestrator:
-            return False
-
         success = await self._orchestrator.cancel_task(orchestration_task_id)
-
         if success:
-            # Update scheduler task
             self.update_task(task_uuid, state=TaskState.FINISHED, last_result="Cancelled")
             self._task_mapping.pop(task_uuid, None)
-
         return success
 
-    async def get_orchestration_metrics(self) -> dict[str, Any]:
-        """Get comprehensive metrics including orchestration data."""
+    async def get_orchestration_metrics(self) -> Dict[str, Any]:
         base_metrics = {
             'total_scheduler_tasks': len(self.get_tasks()),
             'execution_stats': self._execution_stats.copy(),
             'async_enabled': self._async_enabled,
             'orchestration_available': self._orchestrator is not None
         }
-
         if self._orchestrator:
             orchestration_metrics = await self._orchestrator.get_orchestration_metrics()
             base_metrics['orchestration'] = orchestration_metrics
-
         return base_metrics
 
-    def get_execution_stats(self) -> dict[str, Any]:
-        """Get execution statistics."""
+    def get_execution_stats(self) -> Dict[str, Any]:
         return self._execution_stats.copy()
 
-
 # Enhanced singleton pattern
-_enhanced_scheduler: EnhancedTaskScheduler | None = None
+_enhanced_scheduler: Optional[EnhancedTaskScheduler] = None
 
 def get_enhanced_scheduler() -> EnhancedTaskScheduler:
-    """Get the enhanced scheduler singleton."""
     global _enhanced_scheduler
     if _enhanced_scheduler is None:
         _enhanced_scheduler = EnhancedTaskScheduler()
     return _enhanced_scheduler
 
-async def run_enhanced_tick() -> dict[str, Any]:
-    """Run an enhanced tick with orchestration support."""
+async def run_enhanced_tick() -> Dict[str, Any]:
     scheduler = get_enhanced_scheduler()
     return await scheduler.enhanced_tick()
 
 # Compatibility functions
 async def tick_with_orchestration():
-    """Tick with orchestration support - compatibility function."""
     return await run_enhanced_tick()
 
 def get_scheduler() -> EnhancedTaskScheduler:
-    """Override the original get_scheduler to return enhanced version."""
-    return get_enhanced_scheduler()
-=======
-        return managed_task
-
-    def _get_task_dependencies(self, task: Any) ->Here is the **full, properly merged version**—with both the `PlanExecutionMonitor` and the `EnhancedTaskScheduler`—for your "Enhanced Scheduler Integration" file. This is production-ready, fully compatible with both hierarchical planning and async orchestration.
->>>>>>> e07cc589
+    return get_enhanced_scheduler()