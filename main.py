--- conflicted
+++ resolved
@@ -455,17 +455,12 @@
 # Serve web UI at /ui route instead
 @app.get("/ui")
 async def serve_ui():
-<<<<<<< HEAD
     """Serve the web UI index.html at root."""
     from fastapi.responses import HTMLResponse
     from framework.helpers.template_helper import render_index_html
     rendered_html = render_index_html()
     return HTMLResponse(content=rendered_html, media_type="text/html")
-=======
-    """Serve the web UI index.html."""
-    from fastapi.responses import FileResponse
-    return FileResponse("webui/index.html", media_type="text/html")
->>>>>>> 71228e7f
+
 
 # Serve critical webui root files
 @app.get("/index.css")
